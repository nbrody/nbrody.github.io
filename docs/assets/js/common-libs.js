--- conflicted
+++ resolved
@@ -1,7 +1,7 @@
-<<<<<<< HEAD
 // Central loader for frequently used CDN libraries.
 // Include this file once per page. It safely injects each library only once.
-(function() {
+
+(function () {
   if (window.__commonLibsInjected) return;
   window.__commonLibsInjected = true;
 
@@ -9,36 +9,18 @@
     "https://polyfill.io/v3/polyfill.min.js?features=es6",
     "https://cdn.jsdelivr.net/npm/mathjax@3/es5/tex-mml-chtml.js",
     "https://cdnjs.cloudflare.com/ajax/libs/mathjs/11.11.2/math.min.js",
-=======
-(function() {
-  const libs = [
-    "https://polyfill.io/v3/polyfill.min.js?features=es6",
-    "https://cdn.jsdelivr.net/npm/mathjax@3/es5/tex-mml-chtml.js",
-    "https://cdn.jsdelivr.net/npm/mathjax@3/es5/tex-svg.js",
-    "https://cdn.jsdelivr.net/npm/mathjs@11.3.0/lib/browser/math.js",
-    "https://cdn.jsdelivr.net/npm/mathjs@13.3.2/dist/math.min.js",
-    "https://cdnjs.cloudflare.com/ajax/libs/mathjs/11.11.2/math.min.js",
-    "https://cdnjs.cloudflare.com/ajax/libs/mathjs/11.3.0/math.min.js",
-    "https://cdnjs.cloudflare.com/ajax/libs/mathjs/11.3.2/math.min.js",
-    "https://cdnjs.cloudflare.com/ajax/libs/three.js/r132/three.min.js",
->>>>>>> ceec5beb
     "https://cdnjs.cloudflare.com/ajax/libs/three.js/r153/three.min.js",
     "https://cdn.jsdelivr.net/npm/three@0.153.0/examples/js/controls/OrbitControls.js",
     "https://sagecell.sagemath.org/static/embedded_sagecell.js",
     "https://cdnjs.cloudflare.com/ajax/libs/mathquill/0.10.1/mathquill.min.js"
   ];
-<<<<<<< HEAD
 
   libs.forEach(src => {
-    document.write('<script src="' + src + '"><\/script>');
+    if (!document.querySelector(`script[src="${src}"]`)) {
+      const script = document.createElement('script');
+      script.src = src;
+      script.async = false; // Preserve order
+      document.head.appendChild(script);
+    }
   });
-})();
-=======
-  libs.forEach(url => {
-    const script = document.createElement('script');
-    script.src = url;
-    script.async = false;
-    document.head.appendChild(script);
-  });
-})();
->>>>>>> ceec5beb
+})();